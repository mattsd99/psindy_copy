--- conflicted
+++ resolved
@@ -1,5 +1,3 @@
-from typing import Type
-
 import numpy as np
 from sklearn import __version__
 from sklearn.utils.validation import check_is_fitted
@@ -130,18 +128,10 @@
             if weak_libraries:
                 self.validate_input = libraries[weak_libraries].validate_input
                 self.calc_trajectory = libraries[weak_libraries].calc_trajectory
-<<<<<<< HEAD
-                self.comprehend_axes = libraries[weak_libraries].comprehend_axes
-=======
->>>>>>> 285b02ca
                 self.spatiotemporal_grid = libraries[weak_libraries].spatiotemporal_grid
             elif pde_libraries:
                 self.validate_input = libraries[pde_libraries].validate_input
                 self.calc_trajectory = libraries[pde_libraries].calc_trajectory
-<<<<<<< HEAD
-                self.comprehend_axes = libraries[pde_libraries].comprehend_axes
-=======
->>>>>>> 285b02ca
                 self.spatial_grid = libraries[pde_libraries].spatial_grid
         else:
             raise ValueError(
@@ -252,26 +242,6 @@
 
         return self
 
-<<<<<<< HEAD
-    def has_type(self, libtype: Type, exclusively=False) -> bool:
-        """Checks whether this library has a specific library type.
-
-        Parameters
-        ----------
-        libtype : A type of feature library
-        exclusively: whether to check all libraries
-
-        Returns
-        -------
-        Bool indicating whether specific library type is present
-        """
-        has_inst = map(lambda lib: isinstance(lib, libtype), self.libraries_)
-        if exclusively:
-            return all(has_inst)
-        return any(has_inst)
-
-=======
->>>>>>> 285b02ca
     @x_sequence_or_item
     def transform(self, x_full):
         """Transform data with libs provided below.
@@ -292,19 +262,9 @@
 
         xp_full = []
         for x in x_full:
-<<<<<<< HEAD
-            # n_samples = x.shape[x.ax_sample]
             n_features = x.shape[x.ax_coord]
             shape = np.array(x.shape)
 
-            # if isinstance(self.libraries_[0], WeakPDELibrary):
-            #     n_samples = self.libraries_[0].K * self.libraries_[0].num_trajectories
-
-=======
-            n_features = x.shape[x.ax_coord]
-            shape = np.array(x.shape)
-
->>>>>>> 285b02ca
             if float(__version__[:3]) >= 1.0:
                 n_input_features = self.n_features_in_
             else:
@@ -366,7 +326,4 @@
                 else:
                     input_features_i = input_features
             feature_names += lib.get_feature_names(input_features_i)
-        return feature_names
-
-    def calc_trajectory(self, diff_method, x, t):
-        return self.libraries_[0].calc_trajectory(diff_method, x, t)+        return feature_names