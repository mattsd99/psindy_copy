import numpy as np
<<<<<<< HEAD
from scipy.linalg import lstsq
=======
from sklearn.linear_model import ridge_regression
>>>>>>> 649b63d9

from .base import BaseOptimizer


class FROLS(BaseOptimizer):
    """Sequentially thresholded least squares algorithm.

    Attempts to minimize the objective function
    :math:`\\|y - Xw\\|^2_2 + \\alpha \\|w\\|^2_2`
    by iteractively selecting the most correlated
    function in the library. This is a greedy algorithm.

    See the following reference for more details:

        Billings, Stephen A. Nonlinear system identification:
        NARMAX methods in the time, frequency, and spatio-temporal domains.
        John Wiley & Sons, 2013.

    Parameters
    ----------
    fit_intercept : boolean, optional (default False)
        Whether to calculate the intercept for this model. If set to false, no
        intercept will be used in calculations.

    normalize_columns : boolean, optional (default False)
        Normalize the columns of x (the SINDy library terms) before regression
        by dividing by the L2-norm. Note that the 'normalize' option in sklearn
        is deprecated in sklearn versions >= 1.0 and will be removed.

    copy_X : boolean, optional (default True)
        If True, X will be copied; else, it may be overwritten.

    kappa : float, optional (default None)
        If passed, compute the MSE errors with an extra L0 term with
        strength equal to kappa times the condition number of Theta.

    max_iter : int, optional (default 10)
        Maximum iterations of the optimization algorithm. This determines
        the number of nonzero terms chosen by the FROLS algorithm.

<<<<<<< HEAD
    cond : float, optional (default 1e-6)
        Condition number for inverting the matrix relating the orthonormal
        functions to the original library at the end of FROLS
=======
    alpha : float, optional (default 0.05)
        Optional L2 (ridge) regularization on the weight vector.

    ridge_kw : dict, optional (default None)
        Optional keyword arguments to pass to the ridge regression.
>>>>>>> 649b63d9

    Attributes
    ----------
    coef_ : array, shape (n_features,) or (n_targets, n_features)
        Weight vector(s).

    ind_ : array, shape (n_features,) or (n_targets, n_features)
        Array of 0s and 1s indicating which coefficients of the
        weight vector have not been masked out, i.e. the support of
        ``self.coef_``.

    history_ : list
        History of ``coef_``. ``history_[k]`` contains the values of
        ``coef_`` at iteration k of FROLS.

    Examples
    --------
    >>> import numpy as np
    >>> from scipy.integrate import odeint
    >>> from pysindy import SINDy
    >>> from pysindy.optimizers import FROLS
    >>> lorenz = lambda z,t : [10*(z[1] - z[0]),
    >>>                        z[0]*(28 - z[2]) - z[1],
    >>>                        z[0]*z[1] - 8/3*z[2]]
    >>> t = np.arange(0,2,.002)
    >>> x = odeint(lorenz, [-8,8,27], t)
    >>> opt = FROLS(threshold=.1, alpha=.5)
    >>> model = SINDy(optimizer=opt)
    >>> model.fit(x, t=t[1]-t[0])
    >>> model.print()
    x0' = -9.999 1 + 9.999 x0
    x1' = 27.984 1 + -0.996 x0 + -1.000 1 x1
    x2' = -2.666 x1 + 1.000 1 x0
    """

    def __init__(
        self,
        normalize_columns=False,
        fit_intercept=False,
        copy_X=True,
        kappa=None,
        max_iter=10,
<<<<<<< HEAD
        cond=1e-6,
=======
        alpha=0.05,
        ridge_kw=None,
>>>>>>> 649b63d9
    ):
        super(FROLS, self).__init__(
            fit_intercept=fit_intercept,
            copy_X=copy_X,
            max_iter=max_iter,
            normalize_columns=normalize_columns,
        )
<<<<<<< HEAD
        self.L0_penalty = L0_penalty
        self.cond = cond
        if self.cond <= 0:
            raise ValueError("Cond must be > 0")
=======
        self.alpha = alpha
        self.ridge_kw = ridge_kw
        self.normalize_columns = normalize_columns
        self.kappa = kappa
>>>>>>> 649b63d9
        if self.max_iter <= 0:
            raise ValueError("Max iteration must be > 0")

    def _normed_cov(self, a, b):
        return np.vdot(a, b) / np.vdot(a, a)

    def _select_function(self, x, y, sigma, skip=[]):
        n_features = x.shape[1]
        g = np.zeros(n_features)  # Coefficients to orthogonalized functions
        ERR = np.zeros(n_features)  # Error Reduction Ratio at this step
        for m in range(n_features):
            if m not in skip:
                g[m] = self._normed_cov(x[:, m], y)
                ERR[m] = (
                    abs(g[m]) ** 2 * np.real(np.vdot(x[:, m], x[:, m])) / sigma
                )  # Error reduction

        best_idx = np.argmax(
            ERR
        )  # Select best function by maximum Error Reduction Ratio

        # Return index of best function, along with ERR and coefficient
        return best_idx, ERR[best_idx], g[best_idx]

    def _orthogonalize(self, vec, Q):
        """
        Orthogonalize vec with respect to columns of Q
        """
        Qs = vec.copy()
        s = Q.shape[1]
        for r in range(s):
            Qs -= self._normed_cov(Q[:, r], Qs) * Q[:, r]
        return Qs

    def _reduce(self, x, y):
        """Performs at most n_feature iterations of the
        greedy Forward Regression Orthogonal Least Squares (FROLS) algorithm
        """
        n_samples, n_features = x.shape
        n_targets = y.shape[1]

        # History of selected functions: [iteration x output x coefficients]
        self.history_ = np.zeros((n_features, n_targets, n_features), dtype=x.dtype)
        # Error Reduction Ratio: [iteration x output]
        self.ERR_global = np.zeros((n_features, n_targets))
        for k in range(n_targets):
            # Initialize arrays
            g_global = np.zeros(
                n_features, dtype=x.dtype
            )  # Coefficients for selected (orthogonal) functions
            L = np.zeros(
                n_features, dtype=int
            )  # Order of selection, i.e. L[0] is the first, L[1] second...
            A = np.zeros(
                (n_features, n_features), dtype=x.dtype
            )  # Used for inversion to original function set (A @ coef = g)

            # Orthogonal function libraries
            Q = np.zeros_like(x)  # Global library (built over time)
            Qs = np.zeros_like(x)  # Same, but for each step
            sigma = np.real(np.vdot(y[:, k], y[:, k]))  # Variance of the signal
            for i in range(n_features):
                for m in range(n_features):
                    if m not in L[:i]:
                        # Orthogonalize with respect to already selected functions
                        Qs[:, m] = self._orthogonalize(x[:, m], Q[:, :i])

                L[i], self.ERR_global[i, k], g_global[i] = self._select_function(
                    Qs, y[:, k], sigma, L[:i]
                )

                # Store transformation from original functions to orthogonal library
                for j in range(i):
                    A[j, i] = self._normed_cov(Q[:, j], x[:, L[i]])
                A[i, i] = 1.0
                Q[:, i] = Qs[:, L[i]].copy()
                Qs *= 0.0

                # Invert orthogonal coefficient vector
                # to get coefficients for original functions
<<<<<<< HEAD
                # at this step of the iteration
                alpha = lstsq(A[:i, :i], g_global[:i], cond=self.cond)[0]
=======

                # alpha = np.linalg.lstsq(A[:i, :i], g_glob[:i], rcond=1e-6)[0]
                if i != 0:
                    kw = self.ridge_kw or {}
                    alpha = ridge_regression(A[:i, :i], g_glob[:i], self.alpha, **kw)
                else:
                    alpha = []
>>>>>>> 649b63d9

                # Coefficients for the library functions
                coef_k = np.zeros_like(g_global)
                coef_k[L[:i]] = alpha
                coef_k[abs(coef_k) < 1e-10] = 0

                # Indicator of selected terms
                # ind = np.zeros(n_features, dtype=int)
                # ind[L[:i]] = 1

                self.history_[i, k, :] = np.copy(coef_k)

                if i >= self.max_iter:
                    break

        # Figure out lowest MSE coefficients
<<<<<<< HEAD

        """err = np.zeros(n_features)
=======
        err = np.zeros(n_features)
        if self.kappa is not None:
            l0_penalty = self.kappa * np.linalg.cond(x)
        else:
            l0_penalty = 0.0
>>>>>>> 649b63d9
        for i in range(n_features):
            coef_i = np.asarray(self.history_[i, :, :])
            res = y - x @ coef_i.T
            err[i] = np.real( np.vdot(res, res) ) + l0_penalty * np.count_nonzero(
                coef_i
            )
        self.err_history_ = err
        err_min = np.argmin(err)
        self.coef_ = np.asarray(self.history_[err_min, :, :])
        """

        if self.L0_penalty is not None:
            l0_penalty = self.L0_penalty  # * np.linalg.cond(x)
        else:
            l0_penalty = 0.0

        # Function selection: L2 error for output k at iteration i is given by
        #    sum(ERR_global[k, :i]), and the number of nonzero coefficients is (i+1)
        l2_err = np.cumsum(self.ERR_global, axis=1)
        l0_norm = np.arange(1, n_features + 1)[:, None]
        self.loss_ = l2_err + l0_penalty * l0_norm  # Save for debugging

        # For each output, choose the minimum L0-penalized loss function
        self.coef_ = np.zeros((n_targets, n_features), dtype=x.dtype)
        loss_min = np.argmin(
            self.loss_[: self.max_iter + 1, :], axis=0
        )  # Minimum loss for this output function
        for k in range(n_targets):
            self.coef_[k, :] = self.history_[loss_min[k], k, :]<|MERGE_RESOLUTION|>--- conflicted
+++ resolved
@@ -1,9 +1,5 @@
 import numpy as np
-<<<<<<< HEAD
-from scipy.linalg import lstsq
-=======
 from sklearn.linear_model import ridge_regression
->>>>>>> 649b63d9
 
 from .base import BaseOptimizer
 
@@ -44,17 +40,11 @@
         Maximum iterations of the optimization algorithm. This determines
         the number of nonzero terms chosen by the FROLS algorithm.
 
-<<<<<<< HEAD
-    cond : float, optional (default 1e-6)
-        Condition number for inverting the matrix relating the orthonormal
-        functions to the original library at the end of FROLS
-=======
     alpha : float, optional (default 0.05)
         Optional L2 (ridge) regularization on the weight vector.
 
     ridge_kw : dict, optional (default None)
         Optional keyword arguments to pass to the ridge regression.
->>>>>>> 649b63d9
 
     Attributes
     ----------
@@ -97,12 +87,8 @@
         copy_X=True,
         kappa=None,
         max_iter=10,
-<<<<<<< HEAD
-        cond=1e-6,
-=======
         alpha=0.05,
         ridge_kw=None,
->>>>>>> 649b63d9
     ):
         super(FROLS, self).__init__(
             fit_intercept=fit_intercept,
@@ -110,17 +96,10 @@
             max_iter=max_iter,
             normalize_columns=normalize_columns,
         )
-<<<<<<< HEAD
-        self.L0_penalty = L0_penalty
-        self.cond = cond
-        if self.cond <= 0:
-            raise ValueError("Cond must be > 0")
-=======
         self.alpha = alpha
         self.ridge_kw = ridge_kw
         self.normalize_columns = normalize_columns
         self.kappa = kappa
->>>>>>> 649b63d9
         if self.max_iter <= 0:
             raise ValueError("Max iteration must be > 0")
 
@@ -201,18 +180,12 @@
 
                 # Invert orthogonal coefficient vector
                 # to get coefficients for original functions
-<<<<<<< HEAD
                 # at this step of the iteration
-                alpha = lstsq(A[:i, :i], g_global[:i], cond=self.cond)[0]
-=======
-
-                # alpha = np.linalg.lstsq(A[:i, :i], g_glob[:i], rcond=1e-6)[0]
                 if i != 0:
                     kw = self.ridge_kw or {}
-                    alpha = ridge_regression(A[:i, :i], g_glob[:i], self.alpha, **kw)
+                    alpha = ridge_regression(A[:i, :i], g_global[:i], self.alpha, **kw)
                 else:
                     alpha = []
->>>>>>> 649b63d9
 
                 # Coefficients for the library functions
                 coef_k = np.zeros_like(g_global)
@@ -228,17 +201,13 @@
                 if i >= self.max_iter:
                     break
 
-        # Figure out lowest MSE coefficients
-<<<<<<< HEAD
-
-        """err = np.zeros(n_features)
-=======
-        err = np.zeros(n_features)
         if self.kappa is not None:
             l0_penalty = self.kappa * np.linalg.cond(x)
         else:
             l0_penalty = 0.0
->>>>>>> 649b63d9
+        # Figure out lowest MSE coefficients
+        """err = np.zeros(n_features)
+        # err = np.zeros(n_features)
         for i in range(n_features):
             coef_i = np.asarray(self.history_[i, :, :])
             res = y - x @ coef_i.T
@@ -250,11 +219,6 @@
         self.coef_ = np.asarray(self.history_[err_min, :, :])
         """
 
-        if self.L0_penalty is not None:
-            l0_penalty = self.L0_penalty  # * np.linalg.cond(x)
-        else:
-            l0_penalty = 0.0
-
         # Function selection: L2 error for output k at iteration i is given by
         #    sum(ERR_global[k, :i]), and the number of nonzero coefficients is (i+1)
         l2_err = np.cumsum(self.ERR_global, axis=1)
