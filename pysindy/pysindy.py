--- conflicted
+++ resolved
@@ -299,26 +299,6 @@
         -------
         self: a fitted :class:`SINDy` instance
         """
-<<<<<<< HEAD
-        if u is None:
-            self.n_control_features_ = 0
-        else:
-            trim_last_point = self.discrete_time and (x_dot is None)
-            u = validate_control_variables(
-                x,
-                u,
-                multiple_trajectories=multiple_trajectories,
-                trim_last_point=trim_last_point,
-            )
-            self.n_control_features_ = u.shape[1]
-        if t is None:
-            t = self.t_default
-        if isinstance(x, list) and not multiple_trajectories:
-            raise ValueError(
-                "x is a list (assumed to be a list of trajectories), but "
-                "multiple_trajectories is set to False."
-            )
-=======
 
         if ensemble or library_ensemble:
             # DeprecationWarning are ignored by default...
@@ -329,7 +309,6 @@
             )
         if t is None:
             t = self.t_default
->>>>>>> 1e1b9bd3
 
         if not multiple_trajectories:
             x, t, x_dot, u = _adapt_to_multiple_trajectories(x, t, x_dot, u)
@@ -351,79 +330,9 @@
             raise ValueError("n_models must be a positive integer")
         if (n_subset is not None) and n_subset <= 0:
             raise ValueError("n_subset must be a positive integer")
-<<<<<<< HEAD
-        pde_libraries = False
-        weak_libraries = False
-        if isinstance(self.feature_library, WeakPDELibrary):
-            self.feature_library.old_x = np.copy(x)
-        if x_dot is None:
-            if isinstance(self.feature_library, WeakPDELibrary):
-                if multiple_trajectories:
-                    x_dot = [
-                        convert_u_dot_integral(xi, self.feature_library) for xi in x
-                    ]
-                else:
-                    x_dot = convert_u_dot_integral(x, self.feature_library)
-            elif isinstance(self.feature_library, PDELibrary):
-                if multiple_trajectories and isinstance(t, Sequence):
-                    x_dot = [
-                        FiniteDifference(d=1, axis=-2)._differentiate(xi, t=ti)
-                        for xi, ti in zip(x, t)
-                    ]
-                elif multiple_trajectories:
-                    x_dot = [
-                        FiniteDifference(d=1, axis=-2)._differentiate(xi, t=t)
-                        for xi in x
-                    ]
-                else:
-                    x_dot = FiniteDifference(d=1, axis=-2)._differentiate(x, t=t)
-
-            elif isinstance(self.feature_library, GeneralizedLibrary):
-                for lib in self.feature_library.libraries_:
-                    if isinstance(lib, WeakPDELibrary):
-                        weak_libraries = True
-                    if isinstance(lib, PDELibrary):
-                        pde_libraries = True
-                if weak_libraries:
-                    if multiple_trajectories:
-                        x_dot = [
-                            convert_u_dot_integral(
-                                xi, self.feature_library.libraries_[0]
-                            )
-                            for xi in x
-                        ]
-                    else:
-                        x_dot = convert_u_dot_integral(
-                            x, self.feature_library.libraries_[0]
-                        )
-                elif pde_libraries:
-                    if multiple_trajectories and isinstance(t, Sequence):
-                        x_dot = [
-                            FiniteDifference(d=1, axis=-2)._differentiate(xi, t=ti)
-                            for xi, ti in zip(x, t)
-                        ]
-                    elif multiple_trajectories:
-                        x_dot = [
-                            FiniteDifference(d=1, axis=-2)._differentiate(xi, t=t)
-                            for xi in x
-                        ]
-                    else:
-                        x_dot = FiniteDifference(d=1, axis=-2)._differentiate(x, t=t)
-
-        if multiple_trajectories:
-            self.feature_library.num_trajectories = len(x)
-            if isinstance(self.feature_library, GeneralizedLibrary):
-                for lib in self.feature_library.libraries_:
-                    if isinstance(lib, PDELibrary):
-                        lib.num_trajectories = len(x)
-                    if isinstance(lib, WeakPDELibrary):
-                        lib.num_trajectories = len(x)
-            x, x_dot = self._process_multiple_trajectories(x, t, x_dot)
-=======
 
         if u is None:
             self.n_control_features_ = 0
->>>>>>> 1e1b9bd3
         else:
             u = validate_control_variables(
                 x,
@@ -757,101 +666,9 @@
                     self.feature_library.calc_trajectory(
                         self.differentiation_method, xi, ti
                     )
-<<<<<<< HEAD
-                x_dot = [validate_input(xd) for xd in x_dot]
-        else:
-            pde_libraries = False
-            weak_libraries = False
-            if x_dot is None:
-                if isinstance(t, Sequence):
-                    if isinstance(self.feature_library, WeakPDELibrary):
-                        x_dot = [
-                            convert_u_dot_integral(xi, self.feature_library) for xi in x
-                        ]
-                    elif isinstance(self.feature_library, PDELibrary):
-                        x_dot = [
-                            FiniteDifference(d=1, axis=-2)._differentiate(xi, ti)
-                            for xi, ti in zip(x, t)
-                        ]
-                    elif isinstance(self.feature_library, GeneralizedLibrary):
-                        for lib in self.feature_library.libraries_:
-                            if isinstance(lib, WeakPDELibrary):
-                                weak_libraries = True
-                            if isinstance(lib, PDELibrary):
-                                pde_libraries = True
-                        if weak_libraries:
-                            x_dot = [
-                                convert_u_dot_integral(
-                                    xi, self.feature_library.libraries_[0]
-                                )
-                                for xi in x
-                            ]
-                        elif pde_libraries:
-                            x_dot = [
-                                FiniteDifference(d=1, axis=-2)._differentiate(xi, ti)
-                                for xi, ti in zip(x, t)
-                            ]
-                    else:
-                        x_dot = [
-                            self.differentiation_method(xi, ti) for xi, ti in zip(x, t)
-                        ]
-                    x = [validate_input(xi, ti) for xi, ti in zip(x, t)]
-                    x_dot = [validate_input(xd, ti) for xd, ti in zip(x_dot, t)]
-                else:
-                    if isinstance(self.feature_library, WeakPDELibrary):
-                        x_dot = [
-                            convert_u_dot_integral(xi, self.feature_library) for xi in x
-                        ]
-                    elif isinstance(self.feature_library, PDELibrary):
-                        x_dot = [
-                            FiniteDifference(d=1, axis=-2)._differentiate(xi, t)
-                            for xi in x
-                        ]
-                    elif isinstance(self.feature_library, GeneralizedLibrary):
-                        for lib in self.feature_library.libraries_:
-                            if isinstance(lib, WeakPDELibrary):
-                                weak_libraries = True
-                            if isinstance(lib, PDELibrary):
-                                pde_libraries = True
-                        if weak_libraries:
-                            x_dot = [
-                                convert_u_dot_integral(
-                                    xi, self.feature_library.libraries_[0]
-                                )
-                                for xi in x
-                            ]
-                        elif pde_libraries:
-                            x_dot = [
-                                FiniteDifference(d=1, axis=-2)._differentiate(xi, t)
-                                for xi in x
-                            ]
-                    else:
-                        x_dot = [self.differentiation_method(xi, t) for xi in x]
-                    x = [validate_input(xi, t) for xi in x]
-                    x_dot = [validate_input(xd, t) for xd in x_dot]
-            else:
-                if not isinstance(x_dot, Sequence):
-                    raise TypeError(
-                        "x_dot must be a list if used with x of list type "
-                        "(i.e. for multiple trajectories)"
-                    )
-                if isinstance(t, Sequence):
-                    x = [validate_input(xi, ti) for xi, ti in zip(x, t)]
-                    x_dot = [validate_input(xd, ti) for xd, ti in zip(x_dot, t)]
-                else:
-                    x = [validate_input(xi, t) for xi in x]
-                    if not isinstance(self.feature_library, WeakPDELibrary):
-                        x_dot = [validate_input(xd, t) for xd in x_dot]
-
-        if return_array:
-            return np.vstack(x), np.vstack(x_dot)
-        else:
-            return x, x_dot
-=======
                     for xi, ti in _zip_like_sequence(x, t)
                 ]
         return x, x_dot
->>>>>>> 1e1b9bd3
 
     def differentiate(self, x, t=None, multiple_trajectories=False):
         """
