--- conflicted
+++ resolved
@@ -82,27 +82,19 @@
         assert opt.coef_.shape == (1, x.shape[1])
 
 
-<<<<<<< HEAD
 @pytest.mark.parametrize(
     "optimizer",
     [STLSQ(), SR3()],
 )
-=======
-@pytest.mark.parametrize("optimizer", [STLSQ(), SR3()])
->>>>>>> e8a428da
 def test_not_fitted(optimizer):
     with pytest.raises(NotFittedError):
         optimizer.predict(np.ones((1, 3)))
 
 
-<<<<<<< HEAD
 @pytest.mark.parametrize(
     "optimizer",
     [STLSQ(), SR3()],
 )
-=======
-@pytest.mark.parametrize("optimizer", [STLSQ(), SR3()])
->>>>>>> e8a428da
 def test_complexity_not_fitted(optimizer):
     with pytest.raises(NotFittedError):
         optimizer.complexity
